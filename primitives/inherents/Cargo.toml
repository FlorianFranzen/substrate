[package]
name = "sp-inherents"
version = "2.0.1"
authors = ["Parity Technologies <admin@parity.io>"]
edition = "2018"
license = "Apache-2.0"
homepage = "https://substrate.dev"
repository = "https://github.com/paritytech/substrate/"
description = "Provides types and traits for creating and checking inherents."
documentation = "https://docs.rs/sp-inherents"
readme = "README.md"

[package.metadata.docs.rs]
targets = ["x86_64-unknown-linux-gnu"]


[dependencies]
parking_lot = { version = "0.11.1", optional = true }
sp-std = { version = "2.0.0", default-features = false, path = "../std" }
sp-core = { version = "2.0.0", default-features = false, path = "../core" }
<<<<<<< HEAD
sp-runtime = { version = "2.0.0", path = "../runtime", optional = true }
codec = { package = "parity-scale-codec", version = "1.3.6", default-features = false, features = ["derive"] }
=======
codec = { package = "parity-scale-codec", version = "2.0.0", default-features = false, features = ["derive"] }
>>>>>>> f80d23bf
thiserror = { version = "1.0.21", optional = true }
impl-trait-for-tuples = "0.2.0"

[features]
default = [ "std" ]
std = [
	"parking_lot",
	"sp-std/std",
	"codec/std",
	"sp-core/std",
	"thiserror",
	"sp-runtime",
]<|MERGE_RESOLUTION|>--- conflicted
+++ resolved
@@ -18,12 +18,8 @@
 parking_lot = { version = "0.11.1", optional = true }
 sp-std = { version = "2.0.0", default-features = false, path = "../std" }
 sp-core = { version = "2.0.0", default-features = false, path = "../core" }
-<<<<<<< HEAD
 sp-runtime = { version = "2.0.0", path = "../runtime", optional = true }
-codec = { package = "parity-scale-codec", version = "1.3.6", default-features = false, features = ["derive"] }
-=======
 codec = { package = "parity-scale-codec", version = "2.0.0", default-features = false, features = ["derive"] }
->>>>>>> f80d23bf
 thiserror = { version = "1.0.21", optional = true }
 impl-trait-for-tuples = "0.2.0"
 
