--- conflicted
+++ resolved
@@ -18,14 +18,13 @@
 //! Two phase election pallet benchmarking.
 
 use super::*;
-use crate::two_phase::{Module as TwoPhase, *};
+use crate::two_phase::{Module as TwoPhase};
 
 pub use frame_benchmarking::{account, benchmarks, whitelist_account, whitelisted_caller};
 use frame_support::assert_ok;
 use frame_system::RawOrigin;
 use rand::{seq::SliceRandom, thread_rng};
-<<<<<<< HEAD
-use sp_npos_elections::{ExtendedBalance, VoteWeight};
+use sp_npos_elections::{ExtendedBalance};
 use sp_runtime::InnerOf;
 use std::convert::TryInto;
 
@@ -34,14 +33,6 @@
 /// Creates a **valid** solution with exactly the given size.
 ///
 /// The snapshot is also created internally.
-=======
-use sp_npos_elections::{CompactSolution, ExtendedBalance, VoteWeight};
-use sp_runtime::InnerOf;
-
-const SEED: u32 = 0;
-
-/// Generate mock on-chain snapshots.
->>>>>>> 9841e3b1
 ///
 /// The snapshot size must be bigger, otherwise this will panic.
 fn solution_with_size<T: Config>(
@@ -115,7 +106,6 @@
 	assert_eq!(all_voters.len() as u32, witness.voters);
 	assert_eq!(winners.len() as u32, winners_count);
 
-<<<<<<< HEAD
 	<Snapshot<T>>::put(RoundSnapshot {
 		desired_targets: winners_count,
 		voters: all_voters.clone(),
@@ -125,48 +115,11 @@
 	let stake_of = crate::stake_of_fn!(all_voters, T::AccountId);
 	let voter_index = crate::voter_index_fn!(all_voters, T::AccountId, T);
 	let voter_at = crate::voter_at_fn!(all_voters, T::AccountId, T);
-=======
-fn put_mock_snapshot<T: Trait>(witness: WitnessData, desired_targets: u32)
-where
-	ExtendedBalance: From<InnerOf<CompactAccuracyOf<T>>>,
-{
-	let (targets, voters) = mock_snapshot::<T>(witness);
-	let snapshot = SnapshotData {
-		voters,
-		targets,
-		desired_targets,
-	};
-	<Snapshot<T>>::put(snapshot);
-}
-
-/// Creates a **valid** solution with exactly the given size.
-///
-/// The snapshot size must be bigger, otherwise this will panic.
-fn solution_with_size<T: Trait>(active_voters: u32, winners_count: u32) -> RawSolution<CompactOf<T>>
-where
-	ExtendedBalance: From<InnerOf<CompactAccuracyOf<T>>>,
-{
-	let SnapshotData {
-		voters, targets, ..
-	} = <TwoPhase<T>>::snapshot().unwrap();
-
-	// else we cannot support this, self vote is a must.
-	assert!(active_voters >= winners_count);
-	// else we won't have enough voters.
-	assert!(voters.len() >= active_voters as usize);
-	// else we won't have enough winners
-	assert!(targets.len() >= winners_count as usize);
-
-	let voter_index = crate::voter_index_fn!(voters, T::AccountId, T);
-	let target_index = crate::target_index_fn!(targets, T::AccountId, T);
-	let voter_at = crate::voter_at_fn!(voters, T::AccountId, T);
->>>>>>> 9841e3b1
 	let target_at = crate::target_at_fn!(targets, T::AccountId, T);
 	let target_index = crate::target_index_fn!(targets, T::AccountId, T);
 
 	let assignments = active_voters
 		.iter()
-<<<<<<< HEAD
 		.map(|(voter, _stake, votes)| {
 			let percent_per_edge: InnerOf<CompactAccuracyOf<T>> =
 				(100 / votes.len()).try_into().unwrap();
@@ -180,63 +133,14 @@
 		})
 		.collect::<Vec<_>>();
 
-=======
-		.map(|w| Assignment {
-			who: w.clone(),
-			distribution: vec![(w.clone(), <CompactAccuracyOf<T>>::one())],
-		})
-		.collect::<Vec<_>>();
-
-	// all external voters who are not self vote.
-	let mut voters_pool = voters
-		.iter()
-		.filter(|(x, _, z)| *x != z[0])
-		.cloned()
-		.collect::<Vec<_>>();
-	while assignments.len() < active_voters as usize {
-		// pop one of the voters.
-		let (who, _, votes) = voters_pool.remove(rand::random::<usize>() % voters_pool.len());
-		// see if it votes for any of the winners.
-		let winner_intersection = votes
-			.iter()
-			.filter(|v| winners.contains(v))
-			.cloned()
-			.collect::<Vec<_>>();
-		// if any, add assignment to all of them.
-		if winner_intersection.len() > 0 {
-			let dist = (100 / winner_intersection.len()) as u8;
-			assignments.push(Assignment {
-				who,
-				distribution: winner_intersection
-					.into_iter()
-					.map(|w| {
-						(
-							w,
-							<CompactAccuracyOf<T>>::from_percent(dist.into()),
-						)
-					})
-					.collect::<Vec<_>>(),
-			})
-		}
-	}
-
->>>>>>> 9841e3b1
 	let compact =
 		<CompactOf<T>>::from_assignment(assignments, &voter_index, &target_index).unwrap();
 	let score = compact
 		.clone()
-<<<<<<< HEAD
 		.score(&winners, stake_of, voter_at, target_at)
 		.unwrap();
-
-	RawSolution { compact, score }
-=======
-		.score(winners.as_ref(), stake_of, voter_at, target_at)
-		.unwrap();
 	let round = <TwoPhase<T>>::round();
-
 	RawSolution { compact, score, round }
->>>>>>> 9841e3b1
 }
 
 benchmarks! {
@@ -246,10 +150,53 @@
 		<InnerOf<CompactAccuracyOf<T>> as std::convert::TryFrom<usize>>::Error: std::fmt::Debug,
 	}
 	_{}
-<<<<<<< HEAD
-
-	submit_signed {}: {} verify {}
-	submit_unsigned {}: {} verify {}
+
+	submit {
+		// number of votes in snapshot.
+		let v in 2000 .. 3000;
+		// number of targets in snapshot.
+		let t in 500 .. 800;
+		// number of assignments, i.e. compact.len(). This means the active nominators, thus must be
+		// a subset of `v` component.
+		let a in 500 .. 1500;
+		// number of desired targets. Must be a subset of `t` component.
+		let d in 200 .. 400;
+
+		let witness = WitnessData { voters: v, targets: t };
+		let raw_solution = solution_with_size::<T>(witness, a, d);
+
+		assert!(<TwoPhase<T>>::signed_submissions().len() == 0);
+		<CurrentPhase<T>>::put(Phase::Signed);
+
+		let caller = frame_benchmarking::whitelisted_caller();
+		T::Currency::make_free_balance_be(&caller,  T::Currency::minimum_balance() * 10u32.into());
+
+	}: _(RawOrigin::Signed(caller), raw_solution)
+	verify {
+		assert!(<TwoPhase<T>>::signed_submissions().len() == 1);
+	}
+
+	submit_unsigned {
+		// number of votes in snapshot.
+		let v in 2000 .. 3000;
+		// number of targets in snapshot.
+		let t in 500 .. 800;
+		// number of assignments, i.e. compact.len(). This means the active nominators, thus must be
+		// a subset of `v` component.
+		let a in 500 .. 1500;
+		// number of desired targets. Must be a subset of `t` component.
+		let d in 200 .. 400;
+
+		let witness = WitnessData { voters: v, targets: t };
+		let raw_solution = solution_with_size::<T>(witness, a, d);
+
+		assert!(<TwoPhase<T>>::queued_solution().is_none());
+		<CurrentPhase<T>>::put(Phase::Unsigned((true, 1u32.into())));
+	}: _(RawOrigin::None, raw_solution, witness)
+	verify {
+		assert!(<TwoPhase<T>>::queued_solution().is_some());
+	}
+
 	open_signed_phase {}: {} verify {}
 	close_signed_phase {}: {} verify {}
 
@@ -272,80 +219,8 @@
 
 		assert_eq!(raw_solution.compact.voters_count() as u32, a);
 		assert_eq!(raw_solution.compact.unique_targets().len() as u32, d);
-
-=======
-
-	submit {
-		// number of votes in snapshot.
-		let v in 2000 .. 3000;
-		// number of targets in snapshot.
-		let t in 500 .. 800;
-		// number of assignments, i.e. compact.len(). This means the active nominators, thus must be
-		// a subset of `v` component.
-		let a in 500 .. 1500;
-		// number of desired targets. Must be a subset of `t` component.
-		let d in 200 .. 400;
-
-		let witness = WitnessData { voters: v, targets: t };
-		put_mock_snapshot::<T>(witness, d);
-
-		let raw_solution = solution_with_size::<T>(a, d);
-		assert!(<TwoPhase<T>>::signed_submissions().len() == 0);
-		<CurrentPhase<T>>::put(Phase::Signed);
-
-		let caller = frame_benchmarking::whitelisted_caller();
-		T::Currency::make_free_balance_be(&caller,  T::Currency::minimum_balance() * 10u32.into());
-
-	}: _(RawOrigin::Signed(caller), raw_solution)
-	verify {
-		assert!(<TwoPhase<T>>::signed_submissions().len() == 1);
-	}
-
-	submit_unsigned {
-		// number of votes in snapshot.
-		let v in 2000 .. 3000;
-		// number of targets in snapshot.
-		let t in 500 .. 800;
-		// number of assignments, i.e. compact.len(). This means the active nominators, thus must be
-		// a subset of `v` component.
-		let a in 500 .. 1500;
-		// number of desired targets. Must be a subset of `t` component.
-		let d in 200 .. 400;
-
-		let witness = WitnessData { voters: v, targets: t };
-		put_mock_snapshot::<T>(witness, d);
-
-		let raw_solution = solution_with_size::<T>(a, d);
-		assert!(<TwoPhase<T>>::queued_solution().is_none());
-		<CurrentPhase<T>>::put(Phase::Unsigned((true, 1u32.into())));
-	}: _(RawOrigin::None, raw_solution, witness)
-	verify {
-		assert!(<TwoPhase<T>>::queued_solution().is_some());
-	}
-
-	open_signed_phase {}: {} verify {}
-	close_signed_phase {}: {} verify {}
-
-	// This is checking a valid solution. The worse case is indeed a valid solution.
-	feasibility_check {
-		// number of votes in snapshot.
-		let v in 2000 .. 3000;
-		// number of targets in snapshot.
-		let t in 500 .. 800;
-		// number of assignments, i.e. compact.len(). This means the active nominators, thus must be
-		// a subset of `v` component.
-		let a in 500 .. 1500;
-		// number of desired targets. Must be a subset of `t` component.
-		let d in 200 .. 400;
-
-		let witness = WitnessData { voters: v, targets: t };
-		put_mock_snapshot::<T>(witness, d);
-
-		let raw_solution = solution_with_size::<T>(a, d);
->>>>>>> 9841e3b1
-		let compute = ElectionCompute::Unsigned;
 	}: {
-		assert_ok!(<TwoPhase<T>>::feasibility_check(raw_solution, compute));
+		assert_ok!(<TwoPhase<T>>::feasibility_check(raw_solution, ElectionCompute::Unsigned));
 	}
 }
 
@@ -363,5 +238,9 @@
 		ExtBuilder::default().build_and_execute(|| {
 			assert_ok!(test_benchmark_submit_unsigned::<Runtime>());
 		});
+
+		ExtBuilder::default().build_and_execute(|| {
+			assert_ok!(test_benchmark_submit::<Runtime>());
+		});
 	}
 }