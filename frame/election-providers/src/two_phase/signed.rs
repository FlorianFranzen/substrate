--- conflicted
+++ resolved
@@ -39,11 +39,7 @@
 		let voters = T::ElectionDataProvider::voters();
 		let desired_targets = T::ElectionDataProvider::desired_targets();
 
-<<<<<<< HEAD
 		<Snapshot<T>>::put(RoundSnapshot {
-=======
-		<Snapshot<T>>::put(SnapshotData {
->>>>>>> 9841e3b1
 			voters,
 			targets,
 			desired_targets,
@@ -175,7 +171,7 @@
 		let feasibility_weight = T::WeightInfo::feasibility_check(
 			witness.voters,
 			witness.targets,
-			solution.compact.len() as u32,
+			solution.compact.voters_count() as u32,
 			solution.compact.unique_targets().len() as u32,
 		);
 
