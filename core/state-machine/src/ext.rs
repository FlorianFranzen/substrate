// Copyright 2017-2019 Parity Technologies (UK) Ltd.
// This file is part of Substrate.

// Substrate is free software: you can redistribute it and/or modify
// it under the terms of the GNU General Public License as published by
// the Free Software Foundation, either version 3 of the License, or
// (at your option) any later version.

// Substrate is distributed in the hope that it will be useful,
// but WITHOUT ANY WARRANTY; without even the implied warranty of
// MERCHANTABILITY or FITNESS FOR A PARTICULAR PURPOSE.  See the
// GNU General Public License for more details.

// You should have received a copy of the GNU General Public License
// along with Substrate.  If not, see <http://www.gnu.org/licenses/>.

//! Concrete externalities implementation.

use std::{error, fmt, cmp::Ord};
use log::warn;
use crate::backend::Backend;
use crate::changes_trie::{Storage as ChangesTrieStorage, build_changes_trie};
use crate::{Externalities, OverlayedChanges, ChildStorageKey};
use hash_db::Hasher;
use primitives::{offchain, storage::well_known_keys::is_child_storage_key, traits::BareCryptoStorePtr};
use trie::{MemoryDB, default_child_trie_root};
use trie::trie_types::Layout;

const EXT_NOT_ALLOWED_TO_FAIL: &str = "Externalities not allowed to fail within runtime";

/// Errors that can occur when interacting with the externalities.
#[derive(Debug, Copy, Clone)]
pub enum Error<B, E> {
	/// Failure to load state data from the backend.
	#[allow(unused)]
	Backend(B),
	/// Failure to execute a function.
	#[allow(unused)]
	Executor(E),
}

impl<B: fmt::Display, E: fmt::Display> fmt::Display for Error<B, E> {
	fn fmt(&self, f: &mut fmt::Formatter) -> fmt::Result {
		match *self {
			Error::Backend(ref e) => write!(f, "Storage backend error: {}", e),
			Error::Executor(ref e) => write!(f, "Sub-call execution error: {}", e),
		}
	}
}

impl<B: error::Error, E: error::Error> error::Error for Error<B, E> {
	fn description(&self) -> &str {
		match *self {
			Error::Backend(..) => "backend error",
			Error::Executor(..) => "executor error",
		}
	}
}

/// Wraps a read-only backend, call executor, and current overlayed changes.
pub struct Ext<'a, H, N, B, T, O>
where
	H: Hasher,
	B: 'a + Backend<H>,
{
	/// The overlayed changes to write to.
	overlay: &'a mut OverlayedChanges,
	/// The storage backend to read from.
	backend: &'a B,
	/// The storage transaction necessary to commit to the backend. Is cached when
	/// `storage_root` is called and the cache is cleared on every subsequent change.
	storage_transaction: Option<(B::Transaction, H::Out)>,
	/// Changes trie storage to read from.
	changes_trie_storage: Option<&'a T>,
	/// The changes trie transaction necessary to commit to the changes trie backend.
	/// Set to Some when `storage_changes_root` is called. Could be replaced later
	/// by calling `storage_changes_root` again => never used as cache.
	/// This differs from `storage_transaction` behavior, because the moment when
	/// `storage_changes_root` is called matters + we need to remember additional
	/// data at this moment (block number).
	changes_trie_transaction: Option<(MemoryDB<H>, H::Out)>,
	/// Additional externalities for offchain workers.
	///
	/// If None, some methods from the trait might not be supported.
	offchain_externalities: Option<&'a mut O>,
	/// The keystore that manages the keys of the node.
	keystore: Option<BareCryptoStorePtr>,
	/// Dummy usage of N arg.
	_phantom: ::std::marker::PhantomData<N>,
}

impl<'a, H, N, B, T, O> Ext<'a, H, N, B, T, O>
where
	H: Hasher,
	B: 'a + Backend<H>,
	T: 'a + ChangesTrieStorage<H, N>,
	O: 'a + offchain::Externalities,
	H::Out: Ord + 'static,
	N: crate::changes_trie::BlockNumber,
{
	/// Create a new `Ext` from overlayed changes and read-only backend
	pub fn new(
		overlay: &'a mut OverlayedChanges,
		backend: &'a B,
		changes_trie_storage: Option<&'a T>,
		offchain_externalities: Option<&'a mut O>,
		keystore: Option<BareCryptoStorePtr>,
	) -> Self {
		Ext {
			overlay,
			backend,
			storage_transaction: None,
			changes_trie_storage,
			changes_trie_transaction: None,
			offchain_externalities,
			keystore,
			_phantom: Default::default(),
		}
	}

	/// Get the transaction necessary to update the backend.
	pub fn transaction(mut self) -> ((B::Transaction, H::Out), Option<MemoryDB<H>>) {
		let _ = self.storage_root();

		let (storage_transaction, changes_trie_transaction) = (
			self.storage_transaction
				.expect("storage_transaction always set after calling storage root; qed"),
			self.changes_trie_transaction
				.map(|(tx, _)| tx),
		);

		(
			storage_transaction,
			changes_trie_transaction,
		)
	}

	/// Invalidates the currently cached storage root and the db transaction.
	///
	/// Called when there are changes that likely will invalidate the storage root.
	fn mark_dirty(&mut self) {
		self.storage_transaction = None;
	}

}

#[cfg(test)]
impl<'a, H, N, B, T, O> Ext<'a, H, N, B, T, O>
where
	H: Hasher,
	B: 'a + Backend<H>,
	T: 'a + ChangesTrieStorage<H, N>,
	O: 'a + offchain::Externalities,
	N: crate::changes_trie::BlockNumber,
{
	pub fn storage_pairs(&self) -> Vec<(Vec<u8>, Vec<u8>)> {
		use std::collections::HashMap;

		self.backend.pairs().iter()
			.map(|&(ref k, ref v)| (k.to_vec(), Some(v.to_vec())))
			.chain(self.overlay.changes.top_iter().map(|(k, v)| (k.to_vec(), v.map(|s| s.to_vec()))))
			.collect::<HashMap<_, _>>()
			.into_iter()
			.filter_map(|(k, maybe_val)| maybe_val.map(|val| (k, val)))
			.collect()
	}
}

impl<'a, B, T, H, N, O> Externalities<H> for Ext<'a, H, N, B, T, O>
where
	H: Hasher,
	B: 'a + Backend<H>,
	T: 'a + ChangesTrieStorage<H, N>,
	O: 'a + offchain::Externalities,
	H::Out: Ord + 'static,
	N: crate::changes_trie::BlockNumber,
{
	fn storage(&self, key: &[u8]) -> Option<Vec<u8>> {
		let _guard = panic_handler::AbortGuard::force_abort();
		self.overlay.storage(key).map(|x| x.map(|x| x.to_vec())).unwrap_or_else(||
			self.backend.storage(key).expect(EXT_NOT_ALLOWED_TO_FAIL))
	}

	fn storage_hash(&self, key: &[u8]) -> Option<H::Out> {
		let _guard = panic_handler::AbortGuard::force_abort();
		self.overlay.storage(key).map(|x| x.map(|x| H::hash(x))).unwrap_or_else(||
			self.backend.storage_hash(key).expect(EXT_NOT_ALLOWED_TO_FAIL))
	}

	fn original_storage(&self, key: &[u8]) -> Option<Vec<u8>> {
		let _guard = panic_handler::AbortGuard::force_abort();
		self.backend.storage(key).expect(EXT_NOT_ALLOWED_TO_FAIL)
	}

	fn original_storage_hash(&self, key: &[u8]) -> Option<H::Out> {
		let _guard = panic_handler::AbortGuard::force_abort();
		self.backend.storage_hash(key).expect(EXT_NOT_ALLOWED_TO_FAIL)
	}

	fn child_storage(&self, storage_key: ChildStorageKey<H>, key: &[u8]) -> Option<Vec<u8>> {
		let _guard = panic_handler::AbortGuard::force_abort();
		self.overlay.child_storage(storage_key.as_ref(), key).map(|x| x.map(|x| x.to_vec())).unwrap_or_else(||
			self.backend.child_storage(storage_key.as_ref(), key).expect(EXT_NOT_ALLOWED_TO_FAIL))
	}

	fn child_storage_hash(&self, storage_key: ChildStorageKey<H>, key: &[u8]) -> Option<H::Out> {
		let _guard = panic_handler::AbortGuard::force_abort();
		self.overlay.child_storage(storage_key.as_ref(), key).map(|x| x.map(|x| H::hash(x))).unwrap_or_else(||
			self.backend.storage_hash(key).expect(EXT_NOT_ALLOWED_TO_FAIL))
	}

	fn original_child_storage(&self, storage_key: ChildStorageKey<H>, key: &[u8]) -> Option<Vec<u8>> {
		let _guard = panic_handler::AbortGuard::force_abort();
		self.backend.child_storage(storage_key.as_ref(), key).expect(EXT_NOT_ALLOWED_TO_FAIL)
	}

	fn original_child_storage_hash(&self, storage_key: ChildStorageKey<H>, key: &[u8]) -> Option<H::Out> {
		let _guard = panic_handler::AbortGuard::force_abort();
		self.backend.child_storage_hash(storage_key.as_ref(), key).expect(EXT_NOT_ALLOWED_TO_FAIL)
	}

	fn exists_storage(&self, key: &[u8]) -> bool {
		let _guard = panic_handler::AbortGuard::force_abort();
		match self.overlay.storage(key) {
			Some(x) => x.is_some(),
			_ => self.backend.exists_storage(key).expect(EXT_NOT_ALLOWED_TO_FAIL),
		}
	}

	fn exists_child_storage(&self, storage_key: ChildStorageKey<H>, key: &[u8]) -> bool {
		let _guard = panic_handler::AbortGuard::force_abort();

		match self.overlay.child_storage(storage_key.as_ref(), key) {
			Some(x) => x.is_some(),
			_ => self.backend.exists_child_storage(storage_key.as_ref(), key).expect(EXT_NOT_ALLOWED_TO_FAIL),
		}
	}

	fn place_storage(&mut self, key: Vec<u8>, value: Option<Vec<u8>>) {
		let _guard = panic_handler::AbortGuard::force_abort();
		if is_child_storage_key(&key) {
			warn!(target: "trie", "Refuse to directly set child storage key");
			return;
		}

		self.mark_dirty();
		self.overlay.set_storage(key, value);
	}

	fn place_child_storage(&mut self, storage_key: ChildStorageKey<H>, key: Vec<u8>, value: Option<Vec<u8>>) {
		let _guard = panic_handler::AbortGuard::force_abort();

		self.mark_dirty();
		self.overlay.set_child_storage(storage_key.into_owned(), key, value);
	}

	fn kill_child_storage(&mut self, storage_key: ChildStorageKey<H>) {
		let _guard = panic_handler::AbortGuard::force_abort();

		self.mark_dirty();
		self.overlay.clear_child_storage(storage_key.as_ref());
		self.backend.for_keys_in_child_storage(storage_key.as_ref(), |key| {
			self.overlay.set_child_storage(storage_key.as_ref().to_vec(), key.to_vec(), None);
		});
	}

	fn clear_prefix(&mut self, prefix: &[u8]) {
		let _guard = panic_handler::AbortGuard::force_abort();
		if is_child_storage_key(prefix) {
			warn!(target: "trie", "Refuse to directly clear prefix that is part of child storage key");
			return;
		}

		self.mark_dirty();
		self.overlay.clear_prefix(prefix);
		self.backend.for_keys_with_prefix(prefix, |key| {
			self.overlay.set_storage(key.to_vec(), None);
		});
	}

	fn clear_child_prefix(&mut self, storage_key: ChildStorageKey<H>, prefix: &[u8]) {
		let _guard = panic_handler::AbortGuard::force_abort();

		self.mark_dirty();
		self.overlay.clear_child_prefix(storage_key.as_ref(), prefix);
		self.backend.for_child_keys_with_prefix(storage_key.as_ref(), prefix, |key| {
			self.overlay.set_child_storage(storage_key.as_ref().to_vec(), key.to_vec(), None);
		});
	}

	fn chain_id(&self) -> u64 {
		42
	}

	fn storage_root(&mut self) -> H::Out {
		let _guard = panic_handler::AbortGuard::force_abort();
		if let Some((_, ref root)) = self.storage_transaction {
			return root.clone();
		}

		let child_storage_keys =
<<<<<<< HEAD
			self.overlay.changes.children.keys();

=======
			self.overlay.prospective.children.keys()
				.chain(self.overlay.committed.children.keys());
>>>>>>> 37558193
		let child_delta_iter = child_storage_keys.map(|storage_key|
			(storage_key.clone(), self.overlay.changes.child_iter(storage_key)
				.map(|(k, v)| (k.to_vec(), v.map(|s| s.to_vec())))));


		// compute and memoize
		let delta = self.overlay.changes.top_iter().map(|(k, v)| (k.to_vec(), v.map(|s| s.to_vec())));

		let (root, transaction) = self.backend.full_storage_root(delta, child_delta_iter);
		self.storage_transaction = Some((transaction, root));
		root
	}

	fn child_storage_root(&mut self, storage_key: ChildStorageKey<H>) -> Vec<u8> {
		let _guard = panic_handler::AbortGuard::force_abort();
		if self.storage_transaction.is_some() {
			self
				.storage(storage_key.as_ref())
				.unwrap_or(
					default_child_trie_root::<Layout<H>>(storage_key.as_ref())
				)
		} else {
			let storage_key = storage_key.as_ref();

			let delta = self.overlay.changes.child_iter(storage_key)
				.map(|(k, v)| (k.to_vec(), v.map(|s| s.to_vec())));

			let root = self.backend.child_storage_root(storage_key, delta).0;

			self.overlay.set_storage(storage_key.to_vec(), Some(root.to_vec()));

			root

		}
	}

	fn storage_changes_root(&mut self, parent_hash: H::Out) -> Result<Option<H::Out>, ()> {
		let _guard = panic_handler::AbortGuard::force_abort();
		self.changes_trie_transaction = build_changes_trie::<_, T, H, N>(
			self.backend,
			self.changes_trie_storage.clone(),
			self.overlay,
			parent_hash,
		)?;
		Ok(self.changes_trie_transaction.as_ref().map(|(_, root)| root.clone()))
	}

	fn offchain(&mut self) -> Option<&mut dyn offchain::Externalities> {
		self.offchain_externalities.as_mut().map(|x| &mut **x as _)
	}

<<<<<<< HEAD
	fn storage_start_transaction(&mut self) {
		let _guard = panic_handler::AbortGuard::force_abort();
		self.overlay.start_transaction()
	}

	fn storage_discard_transaction(&mut self) {
		let _guard = panic_handler::AbortGuard::force_abort();
		self.overlay.discard_transaction()
	}

	fn storage_commit_transaction(&mut self) {
		let _guard = panic_handler::AbortGuard::force_abort();
		self.overlay.commit_transaction()
	}
	
=======
	fn keystore(&self) -> Option<BareCryptoStorePtr> {
		self.keystore.clone()
	}
>>>>>>> 37558193
}

#[cfg(test)]
mod tests {
	use hex_literal::hex;
	use codec::Encode;
	use primitives::{Blake2Hasher};
	use primitives::storage::well_known_keys::EXTRINSIC_INDEX;
	use crate::backend::InMemory;
	use crate::changes_trie::{Configuration as ChangesTrieConfiguration,
		InMemoryStorage as InMemoryChangesTrieStorage};
	use crate::overlayed_changes::{OverlayedValue, OverlayedChangeSet, History, TransactionState};
	use super::*;

	type TestBackend = InMemory<Blake2Hasher>;
	type TestChangesTrieStorage = InMemoryChangesTrieStorage<Blake2Hasher, u64>;
	type TestExt<'a> = Ext<'a, Blake2Hasher, u64, TestBackend, TestChangesTrieStorage, crate::NeverOffchainExt>;

	fn prepare_overlay_with_changes() -> OverlayedChanges {

		OverlayedChanges {
			changes_trie_config: Some(ChangesTrieConfiguration {
				digest_interval: 0,
				digest_levels: 0,
			}),
			changes: OverlayedChangeSet {
				history: vec![TransactionState::Pending],
				children: Default::default(),
				top: vec![
					(EXTRINSIC_INDEX.to_vec(), History::from_iter(vec![
						(OverlayedValue {
							value: Some(3u32.encode()),
							extrinsics: Some(vec![1].into_iter().collect())
						}, 0),
					])),
					(vec![1], History::from_iter(vec![
						(OverlayedValue {
							value: Some(vec![100]),
							extrinsics: Some(vec![1].into_iter().collect())
						}, 0),
					])),
				].into_iter().collect(),
			},
			operation_from_last_gc: 0,
		}
	}

	#[test]
	fn storage_changes_root_is_none_when_storage_is_not_provided() {
		let mut overlay = prepare_overlay_with_changes();
		let backend = TestBackend::default();
		let mut ext = TestExt::new(&mut overlay, &backend, None, None, None);
		assert_eq!(ext.storage_changes_root(Default::default()).unwrap(), None);
	}

	#[test]
	fn storage_changes_root_is_none_when_extrinsic_changes_are_none() {
		let mut overlay = prepare_overlay_with_changes();
		overlay.changes_trie_config = None;
		let storage = TestChangesTrieStorage::with_blocks(vec![(100, Default::default())]);
		let backend = TestBackend::default();
		let mut ext = TestExt::new(&mut overlay, &backend, Some(&storage), None, None);
		assert_eq!(ext.storage_changes_root(Default::default()).unwrap(), None);
	}

	#[test]
	fn storage_changes_root_is_some_when_extrinsic_changes_are_non_empty() {
		let mut overlay = prepare_overlay_with_changes();
		let storage = TestChangesTrieStorage::with_blocks(vec![(99, Default::default())]);
		let backend = TestBackend::default();
		let mut ext = TestExt::new(&mut overlay, &backend, Some(&storage), None, None);
		assert_eq!(
			ext.storage_changes_root(Default::default()).unwrap(),
			Some(hex!("bb0c2ef6e1d36d5490f9766cfcc7dfe2a6ca804504c3bb206053890d6dd02376").into()),
		);
	}

	#[test]
	fn storage_changes_root_is_some_when_extrinsic_changes_are_empty() {
		let mut overlay = prepare_overlay_with_changes();
		let conf = overlay.remove_changes_trie_config().unwrap();
		overlay.set_storage(vec![1], None);
		overlay.set_changes_trie_config(conf);
		let storage = TestChangesTrieStorage::with_blocks(vec![(99, Default::default())]);
		let backend = TestBackend::default();
		let mut ext = TestExt::new(&mut overlay, &backend, Some(&storage), None, None);
		assert_eq!(
			ext.storage_changes_root(Default::default()).unwrap(),
			Some(hex!("96f5aae4690e7302737b6f9b7f8567d5bbb9eac1c315f80101235a92d9ec27f4").into()),
		);
	}
}<|MERGE_RESOLUTION|>--- conflicted
+++ resolved
@@ -298,14 +298,10 @@
 			return root.clone();
 		}
 
-		let child_storage_keys =
-<<<<<<< HEAD
-			self.overlay.changes.children.keys();
-
-=======
-			self.overlay.prospective.children.keys()
-				.chain(self.overlay.committed.children.keys());
->>>>>>> 37558193
+    // TODO EMCH this buffer can be remove : create a children_iter function!!
+    // -> replace for all child_iter of this kind.
+		let child_storage_keys = self.overlay.changes.children.keys();
+
 		let child_delta_iter = child_storage_keys.map(|storage_key|
 			(storage_key.clone(), self.overlay.changes.child_iter(storage_key)
 				.map(|(k, v)| (k.to_vec(), v.map(|s| s.to_vec())))));
@@ -357,7 +353,6 @@
 		self.offchain_externalities.as_mut().map(|x| &mut **x as _)
 	}
 
-<<<<<<< HEAD
 	fn storage_start_transaction(&mut self) {
 		let _guard = panic_handler::AbortGuard::force_abort();
 		self.overlay.start_transaction()
@@ -373,11 +368,9 @@
 		self.overlay.commit_transaction()
 	}
 	
-=======
 	fn keystore(&self) -> Option<BareCryptoStorePtr> {
 		self.keystore.clone()
 	}
->>>>>>> 37558193
 }
 
 #[cfg(test)]
